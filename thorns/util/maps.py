#!/usr/bin/env python
# -*- coding: utf-8 -*-

"""This module implements map function with various backends and
caching.

"""
from __future__ import division, print_function, absolute_import
from __future__ import unicode_literals


__author__ = "Marek Rudnicki"
__copyright__ = "Copyright 2014, Marek Rudnicki, Jörg Encke"
__license__ = "GPLv3+"


import cPickle as pickle
import hashlib
import os
import time
import datetime
import numpy as np
import sys
import logging
import inspect
import socket
import subprocess
import multiprocessing
import shutil
import tempfile
import string
import imp
import functools
import pandas as pd
import itertools

logger = logging.getLogger('thorns')


class _FuncWrap(object):
    def __init__(self, func):
        self.func = func

    def __call__(self, data):
        result = _apply_data(self.func, data)
        return result



def _func_wrap(func):
    @functools.wraps(func)
    def wrap(data):
        result = _apply_data(func, data)
        return result

    return wrap



def _apply_data(func, data):

    start = time.time()
    ans = func(**data)
    dt = time.time() - start

    return ans,dt




def _pkl_name(obj, func, cachedir):
    src = inspect.getsource(func)

    pkl = pickle.dumps((obj, src), -1)
    h = hashlib.sha1(pkl).hexdigest()

    pkl_name = os.path.join(
        cachedir,
        h + '.pkl'
    )

    return pkl_name


def _load_cache(fname):
    logger.info("Loading cache from {}".format(fname))
    with open(fname, 'rb') as f:
        data = pickle.load(f)
    return data


def _dump_cache(obj, fname):
    dirname = os.path.dirname(fname)
    if not os.path.exists(dirname):
        os.makedirs(dirname)

    logger.info("Dumping cache to {}".format(fname))

    tmp_fname = fname + ".tmp"
    with open(tmp_fname, 'wb') as f:
        pickle.dump(obj, f, -1)
    os.rename(tmp_fname, fname)




def _serial_map(func, iterable, cfg):

    wrap = _FuncWrap(func)

    for args in iterable:
        result = wrap(args)
        yield result



def _isolated_serial_map(func, iterable, cfg):


    for args in iterable:
        dirname = tempfile.mkdtemp()
        fname = os.path.join(
            dirname,
            'mar_maps_socket'
        )
        p = subprocess.Popen(
            ['python', '-m', 'thorns.util.run_func', fname]
        )

        module_name = inspect.getfile(func)
        func_name = func.func_name
        data = (module_name, func_name, args)

        ### make a socket
        s = socket.socket(socket.AF_UNIX)
        s.bind(fname)
        s.listen(1)
        conn, addr = s.accept()


        ### send the function and data to the child
        f = conn.makefile('wb')
        pickle.dump(data, f, -1)
        f.close()


        ### receive results from the child
        f = conn.makefile('rb')
        result = pickle.load(f)
        f.close()


        ### cleanup
        conn.close()
        s.close()
        shutil.rmtree(dirname)


        yield result




def _multiprocessing_map(func, iterable, cfg):

    wrap = _FuncWrap(func)

    pool = multiprocessing.Pool()


    results = []
    for args in iterable:
        results.append( pool.apply_async(wrap, (args,)) )


    for result in results:
        yield result.get()




def _playdoh_map(func, iterable, cfg):

    import playdoh

    wrap = _func_wrap(func)

    jobrun = playdoh.map_async(
        wrap,
        iterable,
        machines=cfg['machines'],
        codedependencies=cfg['dependencies'],
    )
    results = jobrun.get_results()

    for result in results:
        yield result



def _ipython_map(func, iterable, cfg):

    from IPython.parallel import Client

    rc = Client()
    rc[:].clear()



    ### Make modules for all dependencies on the engines
    for dep in cfg['dependencies']:
        mod_name = os.path.splitext(
            os.path.basename(dep)
        )[0]


        with open(dep) as f:
            code = f.read()

        code = code.encode('string_escape')

        rc[:].execute(
"""
import imp
import sys

_mod = imp.new_module('{mod_name}')
sys.modules['{mod_name}'] = _mod

exec '''{code}''' in _mod.__dict__

del _mod
""".format(code=code, mod_name=mod_name),
            block=True
        )




    ### Make sure all definitions surrounding the func are present on
    ### the engines (evaluate the code from the file of the func)
    fname = inspect.getfile(func)
    with open(fname) as f:
        code = f.read()


    logger.info("IPython engine IDs: {}".format(rc.ids))


    ## Need to escape all ' and " in order to embed the code into
    ## execute string
    # code = code.replace("\'", "\\\'")
    # code = code.replace("\"", "\\\"")

    code = code.encode('string_escape')


    ## The trick with `exec in {}' is done because we want to avoid
    ## executing `__main__'
    rc[:].execute(
"""
_tmp_dict = dict()
exec '''{code}''' in _tmp_dict
globals().update(_tmp_dict)
del _tmp_dict
""".format(code=code),
        block=True
    )
    # status.wait()

    # res = rc[:].apply(dir)
    # print(res.get())

    wrap = _FuncWrap(func)
    pool = rc.load_balanced_view()

    results = []
    for args in iterable:
        results.append( pool.apply_async(wrap, args) )


    for result in results:
        yield result.get()




def _publish_status(status, where='stdout', func_name=""):


    name = os.path.splitext(
        os.path.basename(sys.argv[0])
    )[0]

    ### Bar
    bar_len = 20

    bar = (
        "O" * int(round(bar_len * status['loaded']/status['all'])) +
        "#" * int(round(bar_len * status['processed']/status['all']))
    )
    bar += "." * (bar_len - len(bar))

    seconds = time.time() - status['start_time']

    msg = "{func_name:<22} [{bar}]  {loaded}/{processed}/{remaining}  {time}".format(
        loaded=status['loaded'],
        processed=status['processed'],
        remaining=(status['all']-status['loaded']-status['processed']),
        bar=bar,
        time=datetime.timedelta(seconds=seconds),
        func_name=func_name
    )



    if where == 'file':
        dirname = status['dir']
        fname = os.path.join(dirname, 'status_' + name)

        if not os.path.exists(dirname):
            os.makedirs(dirname)

        with open(fname, 'w') as f:
            f.write(msg)


    elif where == 'stdout':
        print(msg)






def _get_options(backend, cache, dependencies):

    cfg = {}

    if backend is not None:
        cfg['backend'] = backend
    elif 'THmap' in os.environ:
        cfg['backend'] = os.environ['THmap']
    else:
        cfg['backend'] = 'serial'


    if 'THmachines' in os.environ:
        # TODO: must be parsed
        cfg['machines'] = os.environ['THmachines']
    else:
        cfg['machines'] = []


    if 'THdependencies' in os.environ:
        # TODO: must be parsed
        cfg['dependencies'] = os.environ['THdependencies']
    elif dependencies is not None:
        cfg['dependencies'] = dependencies
    else:
        cfg['dependencies'] = []


    if cache is not None:
        cfg['cache'] = cache
    elif 'THcache' in os.environ:
        cfg['cache'] = os.environ['THcache']
    else:
        cfg['cache'] = 'yes'


    return cfg






def apply(func, workdir='work', **kwargs):

    results = map(func, [kwargs], workdir=workdir)
    result = list(results)[0]

    return result




def map(
        func,
        space,
        backend=None,
        cache=None,
        workdir='work',
        dependencies=None,
        kwargs=None
):
    """Apply func to every item of iterable and return a list of the
    results.  This map supports multiple backends, e.g. 'serial',
    'multiprocessing', 'ipcluster'.


    Parameters
    ----------
    func : function
        The function to be applied to the data.
    space : (list of dicts) or (dict of lists)
        Parameter space, where the keys of the dictonary(s) correspond
        to the keyward arguments of the function.
        In the case of a list of dicts, each entry of the list is applied
        to the function.
        In the case of a dict of lists, the parameter space is built
        by using all possible permutations of the list entries.
    backend : {'serial', 'ipcluster', 'multiprocessing', 'serial_isolated'}
        Choose a backend for the map.
    cache : bool or {'yes', 'no', 'redo'}
        If True, each result is loaded instead calculated again.
    workdir : str, optional
        Directory in which to store cache.
    dependencies : list, optional
        List of python files that will be imported on the remote site
        before executing the `func`.
<<<<<<< HEAD
    output : 'list' or 'pandas', optional
        Choose an output format. 'list' will return a list of all the results and
        'pandas' will return a pandas.DataFrame with the results as well as the parameters.
=======
>>>>>>> d72c2537
    kwargs : dict, optional
        Extra parameters for the `func`.


    Returns
    -------
    pd.DataFrame
        Table with parameters (MultiIndex) and results.

    """
    cfg = _get_options(
        backend=backend,
        cache=cache,
        dependencies=dependencies
    )

    status = {
        'all':0,
        'loaded':0,
        'processed':0,
        'bar': [],
        'times':[],
        'start_time':time.time(),
        'dir': workdir
    }

    cachedir = os.path.join(workdir, 'map_cache')

    cache_files = []
    hows = []
    todos = []
    all_kwargs_names = set()



    ### Convert a dict of lists into a list of dicts
    if isinstance(space, dict):
        k,v = zip(*list(space.iteritems()))
        comb = list(itertools.product(*v))
        iterable = [dict(zip(k, v)) for v in comb ]
    else:
        iterable = space



    ### Go through the parameter space and check what should be
    ### calculated (todos) and what recalled from the cache
    for args in iterable:
        args = dict(args)
        if kwargs is not None:
            args.update(kwargs)

        all_kwargs_names.update(args)

        fname = _pkl_name(args, func, cachedir)
        cache_files.append(fname)

        status['all'] += 1

        if (cfg['cache'] == 'yes') and os.path.exists(fname):
            hows.append('load')
        else:
            hows.append('process')
            todos.append(args)



    ### Submit the parameter space to the backends
    if cfg['backend'] == 'serial':
        results = _serial_map(func, todos, cfg)
    elif cfg['backend'] in ('multiprocessing', 'm'):
        results = _multiprocessing_map(func, todos, cfg)
    elif cfg['backend'] == 'playdoh':
        results = _playdoh_map(func, todos, cfg)
    elif cfg['backend'] in ('ipython', 'ipcluster'):
        results = _ipython_map(func, todos, cfg)
    elif cfg['backend'] == 'serial_isolated':
        results = _isolated_serial_map(func, todos, cfg)
    else:
        raise RuntimeError("Unknown map() backend: {}".format(cfg['backend']))



    ### Generate reults by either using cache (how == 'load') or
    ### calculate using func (how == 'process')
    answers = []
    for how,fname in zip(hows,cache_files):

        _publish_status(status, 'file', func_name=func.func_name)
        if how == 'load':
            result = _load_cache(fname)
            status['loaded'] += 1

        elif how == 'process':
            result = next(results)
            status['processed'] += 1

            if cfg['cache'] in ('yes', 'refresh', 'redo'):
                _dump_cache(result, fname)

        else:
            raise RuntimeError("Should never reach this point.")

        ans,dt = result
        status['times'].append(dt)

        answers.append(ans)



    ### Prepare DataFrame output
    iterable = pd.DataFrame(iterable)
    answers = pd.DataFrame(answers)

    out = pd.concat((iterable, answers), axis=1)
    out = out.set_index(list(all_kwargs_names))


    _publish_status(status, 'file', func_name=func.func_name)
    _publish_status(status, 'stdout', func_name=func.func_name)
<<<<<<< HEAD
    
    if output == 'pandas':
        #collect a list of all used parameters
        key_list = set(sum([k.keys() for k in iterable], []))
        
        param_list = []
        for p in iterable:
            param = []
            for k in key_list:
                if p.has_key(k):
                    param.append(p[k])
                else:
                    param.append(np.NaN)
            param_list.append(param)
        
        multi_col = pandas.MultiIndex.from_tuples(param_list,names=key_list)
        
        if type(answers[0]) == type(dict()):
            answers = pandas.DataFrame(answers,index=multi_col)
        else:
            answers = pandas.DataFrame(answers,index=multi_col,columns=["result"])

    return(answers)
=======


    return out
>>>>>>> d72c2537
<|MERGE_RESOLUTION|>--- conflicted
+++ resolved
@@ -420,12 +420,6 @@
     dependencies : list, optional
         List of python files that will be imported on the remote site
         before executing the `func`.
-<<<<<<< HEAD
-    output : 'list' or 'pandas', optional
-        Choose an output format. 'list' will return a list of all the results and
-        'pandas' will return a pandas.DataFrame with the results as well as the parameters.
-=======
->>>>>>> d72c2537
     kwargs : dict, optional
         Extra parameters for the `func`.
 
@@ -546,32 +540,6 @@
 
     _publish_status(status, 'file', func_name=func.func_name)
     _publish_status(status, 'stdout', func_name=func.func_name)
-<<<<<<< HEAD
-    
-    if output == 'pandas':
-        #collect a list of all used parameters
-        key_list = set(sum([k.keys() for k in iterable], []))
-        
-        param_list = []
-        for p in iterable:
-            param = []
-            for k in key_list:
-                if p.has_key(k):
-                    param.append(p[k])
-                else:
-                    param.append(np.NaN)
-            param_list.append(param)
-        
-        multi_col = pandas.MultiIndex.from_tuples(param_list,names=key_list)
-        
-        if type(answers[0]) == type(dict()):
-            answers = pandas.DataFrame(answers,index=multi_col)
-        else:
-            answers = pandas.DataFrame(answers,index=multi_col,columns=["result"])
-
-    return(answers)
-=======
-
-
-    return out
->>>>>>> d72c2537
+
+
+    return out