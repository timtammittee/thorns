--- conflicted
+++ resolved
@@ -37,15 +37,6 @@
 
 
 
-<<<<<<< HEAD
-def dumpdb(data, name='dump', workdir='work', backend='shelve' ,kwargs=None):
-    """Dump data in order to recall the most up-to-date records later
-
-    Parameters
-    ----------
-    data : pands.DataFrame
-        The DataFrame which should be saved
-=======
 def dumpdb(data, name='dump', workdir='work', kwargs=None):
     """Dump data in order to recall the most up-to-date records later.
 
@@ -53,62 +44,15 @@
     ----------
     data : pd.DataFrame
         Data that will be appended to the database.
->>>>>>> d72c2537
     name : str, optional
         Base name of the pickle file.
     workdir : str, optional
         Directory for the data.
-    backend : str, optional
-        the backend that should be used to store the data
-    
     kwargs : dict, optional
         Additional parameters common for all data (MultiIndex will be
         extended).
 
     """
-<<<<<<< HEAD
- 
-    backend_dict = {'shelve':0, 'hdf':1}
-    assert backend in backend_dict, "backend unknown"
-    
-    bend = backend_dict[backend]
-    
-    if bend == 0:
-        fname = os.path.join(workdir, name+'.db')
-    else:
-        fname = os.path.join(workdir, name+'.hdb')
-        
-    if not os.path.exists(workdir):
-        os.makedirs(workdir)
-
-    if bend == 0:
-        logger.info("Dumping pars (xs) and data (ys) into {}.".format(fname))
-    else:
-        logger.info("Dumping pars (xs) and data (ys) into {} as HDF.".format(fname))
-        
-    past = datetime.datetime.now()
-    
-    #Pickle the data using shelve
-    if bend == 0:
-        store = shelve.open(fname, protocol=-1)
-        now = datetime.datetime.now()
-        assert past < now, "Keys are conflicting"
-    
-        key = now.strftime("%Y%m%d-%H%M%S.%f")
-        store[key] = data
-    
-        past = now
-    else:
-        pass
-
-
-
-
-
-
-def loaddb(name='dump', workdir='work', backend='shelve'):
-    """Recall dumped parameters/data discarding duplicated records
-=======
     fname = os.path.join(workdir, name+'.db')
 
     if not os.path.exists(workdir):
@@ -135,7 +79,6 @@
 
 def loaddb(name='dump', workdir='work', timestamp=False):
     """Recall dumped data discarding duplicated records.
->>>>>>> d72c2537
 
     Parameters
     ----------
@@ -143,14 +86,8 @@
         Base of the data filename.
     workdir : str, optional
         Directory where the data is stored.
-<<<<<<< HEAD
-    backend : str, optional
-        the backend that was used to store the data
-
-=======
     timestamp : bool, optional
         Add an extra column with timestamps to the index.
->>>>>>> d72c2537
 
     Returns
     -------
@@ -169,38 +106,6 @@
     store = shelve.open(fname, protocol=-1)
 
     xkeys = set()
-<<<<<<< HEAD
-    db = pd.DataFrame()
-    #index = []
-    for key,record in sorted(store.iteritems()):
-        record['timestamp'] = len(record) * [key]
-        print(len(record))
-        db = db.append(record)
-        #index.append(key)
-
-    db = db.sort('timestamp')
-    groups = db.groupby(level=db.index.names)  
-    db = groups.last()
-
-    return db
-
-
-
-
-class ArrayCompareWrapper(object):
-    def __init__(self, arr):
-        self.arr = arr
-    def __eq__(self, other):
-        return np.all(self.arr == other.arr)
-
-
-def _wrap_arrays(db):
-    for col in db.columns:
-        for idx in db.index:
-            val = db[col][idx]
-            if isinstance(val, np.ndarray):
-                db[col][idx] = ArrayCompareWrapper(val)
-=======
     db = []
 
 
@@ -217,7 +122,6 @@
         subset=list(xkeys),
         take_last=True,
     )
->>>>>>> d72c2537
 
     db = db.set_index(list(xkeys))
 
