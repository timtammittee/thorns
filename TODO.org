#+TITLE: TODO list for thorns
#+AUTHOR: Marek Rudnicki
#+CATEGORY: thorns

* Implement th.savemat(fname, trains=spike_trains, bar=bar_obj)

<<<<<<< HEAD
  - th.util.dumpdb needs adjustments
  - unit test
=======
* Python 3 support
>>>>>>> d72c2537

* Test for map(dict of lists)

* kwargs in dumpdb()

* Use datetime64 (like pandas) instead of str for keys in the dumpdb store

* timestamp=True in loaddb() should add timestamp in the output table

* Fix tests for dumpdb/loaddb

<<<<<<< HEAD
* Python 3 support 
=======
* Fix tests for map()
>>>>>>> d72c2537
<|MERGE_RESOLUTION|>--- conflicted
+++ resolved
@@ -4,12 +4,7 @@
 
 * Implement th.savemat(fname, trains=spike_trains, bar=bar_obj)
 
-<<<<<<< HEAD
-  - th.util.dumpdb needs adjustments
-  - unit test
-=======
 * Python 3 support
->>>>>>> d72c2537
 
 * Test for map(dict of lists)
 
@@ -21,8 +16,4 @@
 
 * Fix tests for dumpdb/loaddb
 
-<<<<<<< HEAD
-* Python 3 support 
-=======
-* Fix tests for map()
->>>>>>> d72c2537
+* Fix tests for map()