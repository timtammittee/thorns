--- conflicted
+++ resolved
@@ -2,17 +2,13 @@
 #+AUTHOR: Marek Rudnicki
 #+CATEGORY: thorns
 
-* Test for map(dict of lists)
-
-<<<<<<< HEAD
 * Implement th.io.write_mat(fname, trains=spike_trains, bar=bar_obj)
-
-* kwargs in dumpdb()
 
 * Python 3 support
 
-=======
->>>>>>> 4958c0de
+* Test for map(dict of lists)
+
+
 * Use datetime64 (like pandas) instead of str for keys in the dumpdb store
 
 * timestamp=True in loaddb() should add timestamp in the output table